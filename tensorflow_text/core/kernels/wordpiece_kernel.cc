// Copyright 2019 TF.Text Authors.
//
// Licensed under the Apache License, Version 2.0 (the "License");
// you may not use this file except in compliance with the License.
// You may obtain a copy of the License at
//
//     http://www.apache.org/licenses/LICENSE-2.0
//
// Unless required by applicable law or agreed to in writing, software
// distributed under the License is distributed on an "AS IS" BASIS,
// WITHOUT WARRANTIES OR CONDITIONS OF ANY KIND, either express or implied.
// See the License for the specific language governing permissions and
// limitations under the License.

#include <limits>
#include <memory>
#include <string>
#include <vector>

#include "tensorflow/core/framework/lookup_interface.h"
#include "tensorflow/core/framework/op_kernel.h"
#include "tensorflow/core/framework/resource_mgr.h"
#include "tensorflow/core/framework/tensor.h"
#include "tensorflow/core/framework/tensor_shape.h"
#include "tensorflow/core/lib/core/status.h"
#include "tensorflow/core/lib/core/threadpool.h"
#include "tensorflow/core/lib/io/path.h"
#include "tensorflow/core/platform/logging.h"
#include "tensorflow_text/core/kernels/wordpiece_tokenizer.h"

namespace tensorflow {
namespace text {

namespace {
string GetWordSplitChar(OpKernelConstruction* ctx) {
  string suffix_indicator;
  ([=](string* c) -> void {
    OP_REQUIRES_OK(ctx, ctx->GetAttr("suffix_indicator", c));
  })(&suffix_indicator);
  return suffix_indicator;
}

int32 GetMaxCharsPerWord(OpKernelConstruction* ctx) {
  int32 max_chars_per_word;
  ([=](int32* c) -> void {
    OP_REQUIRES_OK(ctx, ctx->GetAttr("max_bytes_per_word", c));
  })(&max_chars_per_word);
  return max_chars_per_word;
}

int32 GetMaxCharsPerToken(OpKernelConstruction* ctx) {
  int32 max_chars_per_token;
  ([=](int32* c) -> void {
    OP_REQUIRES_OK(ctx, ctx->GetAttr("max_chars_per_token", c));
  })(&max_chars_per_token);
  return max_chars_per_token;
}

bool GetShouldUseUnknownToken(OpKernelConstruction* ctx) {
  bool use_unknown_token;
  ([=](bool* c) -> void {
    OP_REQUIRES_OK(ctx, ctx->GetAttr("use_unknown_token", c));
  })(&use_unknown_token);
  return use_unknown_token;
}

string GetUnknownToken(OpKernelConstruction* ctx) {
  string unknown_token;
  ([=](string* c) -> void {
    OP_REQUIRES_OK(ctx, ctx->GetAttr("unknown_token", c));
  })(&unknown_token);
  return unknown_token;
}

bool GetSplitUnknownCharacters(OpKernelConstruction* ctx) {
  bool split_unknown_characters;
  ([=](bool* c) -> void {
    OP_REQUIRES_OK(ctx, ctx->GetAttr("split_unknown_characters", c));
  })(&split_unknown_characters);
  return split_unknown_characters;
}

Status GetTableHandle(const string& input_name, OpKernelContext* ctx,
                      string* container, string* table_handle) {
  {
    mutex* mu;
    TF_RETURN_IF_ERROR(ctx->input_ref_mutex(input_name, &mu));
    mutex_lock l(*mu);
    Tensor tensor;
    TF_RETURN_IF_ERROR(ctx->mutable_input(input_name, &tensor, true));
    if (tensor.NumElements() != 2) {
      return errors::InvalidArgument(
          "Lookup table handle must be scalar, but had shape: ",
          tensor.shape().DebugString());
    }
    auto h = tensor.flat<string>();
    *container = h(0);
    *table_handle = h(1);
  }
  return Status::OK();
}

// Gets the LookupTable stored in the ctx->resource_manager() with key
// passed by attribute with name input_name, returns null if the table
// doesn't exist.
Status GetLookupTable(const string& input_name, OpKernelContext* ctx,
                      lookup::LookupInterface** table) {
  string container;
  string table_handle;
  DataType handle_dtype;
  TF_RETURN_IF_ERROR(ctx->input_dtype(input_name, &handle_dtype));
  if (handle_dtype == DT_RESOURCE) {
    ResourceHandle handle;
    TF_RETURN_IF_ERROR(HandleFromInput(ctx, input_name, &handle));
    return LookupResource(ctx, handle, table);
  } else {
    TF_RETURN_IF_ERROR(
        GetTableHandle(input_name, ctx, &container, &table_handle));
    return ctx->resource_manager()->Lookup(container, table_handle, table);
  }
}

class LookupTableVocab : public WordpieceVocab {
 public:
  LookupTableVocab(lookup::LookupInterface* table, OpKernelContext* ctx);

  virtual LookupStatus Contains(const absl::string_view key,
                                bool* value) const;

 private:
  // not owned
  mutable lookup::LookupInterface* table_;
  OpKernelContext* ctx_;
  Tensor default_value_;
};

Status ToStatus(const LookupStatus& status) {
  if (status.success) {
    return Status::OK();
  }

  return errors::InvalidArgument(status.error_msg);
}

constexpr int64 kOutOfVocabValue = -1;

LookupTableVocab::LookupTableVocab(lookup::LookupInterface* table,
                                   OpKernelContext* ctx)
    : table_(table), ctx_(ctx), default_value_(DT_INT64, TensorShape({1})) {
  default_value_.flat<int64>()(0) = kOutOfVocabValue;
}

LookupStatus LookupTableVocab::Contains(const absl::string_view key,
                                        bool* value) const {
  if (value == nullptr) {
    return LookupStatus("Bad 'value' param.");
  }
  Tensor keys(DT_STRING, TensorShape({1}));
  keys.flat<string>()(0) = std::string(key.data(), key.length());
  Tensor values(DT_INT64, TensorShape({1}));
  auto status = table_->Find(ctx_, keys, &values, default_value_);
  if (!status.ok()) return LookupStatus(status.error_message());

  if (static_cast<int64>(values.flat<int64>()(0)) != kOutOfVocabValue) {
    *value = true;
    return LookupStatus::OK();
  }
  *value = false;
  return LookupStatus::OK();
}

}  // namespace

class WordpieceTokenizeWithOffsetsOp : public OpKernel {
 public:
  explicit WordpieceTokenizeWithOffsetsOp(OpKernelConstruction* ctx)
      : OpKernel(ctx),
        suffix_indicator_(GetWordSplitChar(ctx)),
        max_bytes_per_word_(GetMaxCharsPerWord(ctx)),
        max_chars_per_token_(GetMaxCharsPerToken(ctx)),
        use_unknown_token_(GetShouldUseUnknownToken(ctx)),
        unknown_token_(GetUnknownToken(ctx)),
        split_unknown_characters_(GetSplitUnknownCharacters(ctx)) {
    string output_row_partition_type;
    OP_REQUIRES_OK(ctx, ctx->GetAttr("output_row_partition_type",
                                     &output_row_partition_type));
    if (output_row_partition_type == "row_lengths") {
      row_partition_type_ = ROW_LENGTHS;
    } else if (output_row_partition_type == "row_splits") {
      row_partition_type_ = ROW_SPLITS;
    } else {
      OP_REQUIRES(ctx, false, errors::Internal(
          "Unexpected value for output_row_partition_type"));
    }
  }

  void Compute(OpKernelContext* ctx) override {
    const Tensor* input_values;
    OP_REQUIRES_OK(ctx, ctx->input("input_values", &input_values));
    const auto& values_vec = input_values->flat<string>();

    lookup::LookupInterface* lookup_table;
    OP_REQUIRES_OK(ctx,
                   GetLookupTable("vocab_lookup_table", ctx, &lookup_table));
    LookupTableVocab vocab_map(lookup_table, ctx);

    std::vector<string> subwords;
    std::vector<int> begin_offset;
    std::vector<int> end_offset;
    std::vector<int> row_partition;

    if (row_partition_type_ == ROW_SPLITS) {
      row_partition.push_back(0);
    }

    // Iterate through all the values and wordpiece tokenize them.
    for (int i = 0; i < values_vec.size(); ++i) {
      // Tokenize into subwords and record the offset locations.
      int num_wordpieces = 0;
      OP_REQUIRES_OK(
          ctx, ToStatus(WordpieceTokenize(
<<<<<<< HEAD
                   values_vec(i), max_bytes_per_word_, suffix_indicator_,
                   use_unknown_token_, unknown_token_,
                   split_unknown_characters_, &vocab_map, &subwords,
                   &begin_offset, &end_offset, &num_wordpieces)));
=======
                   values_vec(i), max_bytes_per_word_, max_chars_per_token_,
                   suffix_indicator_, use_unknown_token_, unknown_token_,
                   &vocab_map, &subwords, &begin_offset, &end_offset,
                   &num_wordpieces)));
>>>>>>> 2d07bf6e

      // Record the row splits.
      switch (row_partition_type_) {
        case ROW_LENGTHS:
          row_partition.push_back(num_wordpieces);
          break;
        case ROW_SPLITS:
          row_partition.push_back(num_wordpieces + row_partition.back());
          break;
      }
    }

    std::vector<int64> output_subwords_shape;
    output_subwords_shape.push_back(subwords.size());

    std::vector<int64> output_row_partition_shape;
    output_row_partition_shape.push_back(row_partition.size());

    Tensor* output_values;
    OP_REQUIRES_OK(ctx, ctx->allocate_output("output_values",
                                             TensorShape(output_subwords_shape),
                                             &output_values));
    auto output_values_vec = output_values->vec<string>();

    Tensor* output_row_partition;
    OP_REQUIRES_OK(ctx,
                   ctx->allocate_output("output_row_lengths",
                                        TensorShape(output_row_partition_shape),
                                        &output_row_partition));
    auto output_row_partition_vec = output_row_partition->vec<int64>();

    Tensor* start_values;
    OP_REQUIRES_OK(ctx, ctx->allocate_output("start_values",
                                             TensorShape(output_subwords_shape),
                                             &start_values));
    auto start_values_vec = start_values->vec<int64>();

    Tensor* limit_values;
    OP_REQUIRES_OK(ctx, ctx->allocate_output("limit_values",
                                             TensorShape(output_subwords_shape),
                                             &limit_values));
    auto limit_values_vec = limit_values->vec<int64>();

    for (int i = 0; i < subwords.size(); ++i) {
      output_values_vec(i) = subwords[i];
    }

    for (int i = 0; i < row_partition.size(); ++i) {
      output_row_partition_vec(i) = row_partition[i];
    }

    for (int i = 0; i < begin_offset.size(); ++i) {
      start_values_vec(i) = begin_offset[i];
    }

    for (int i = 0; i < end_offset.size(); ++i) {
      limit_values_vec(i) = end_offset[i];
    }
  }

 private:
  enum RowPartitionType { ROW_LENGTHS, ROW_SPLITS };

  const string suffix_indicator_;
  const int max_bytes_per_word_;
  const int max_chars_per_token_;
  const bool use_unknown_token_;
  const string unknown_token_;
  const bool split_unknown_characters_;
  RowPartitionType row_partition_type_;

  TF_DISALLOW_COPY_AND_ASSIGN(WordpieceTokenizeWithOffsetsOp);
};

REGISTER_KERNEL_BUILDER(Name("WordpieceTokenizeWithOffsets").Device(DEVICE_CPU),
                        WordpieceTokenizeWithOffsetsOp);

}  // namespace text
}  // namespace tensorflow<|MERGE_RESOLUTION|>--- conflicted
+++ resolved
@@ -219,17 +219,11 @@
       int num_wordpieces = 0;
       OP_REQUIRES_OK(
           ctx, ToStatus(WordpieceTokenize(
-<<<<<<< HEAD
-                   values_vec(i), max_bytes_per_word_, suffix_indicator_,
-                   use_unknown_token_, unknown_token_,
-                   split_unknown_characters_, &vocab_map, &subwords,
-                   &begin_offset, &end_offset, &num_wordpieces)));
-=======
                    values_vec(i), max_bytes_per_word_, max_chars_per_token_,
                    suffix_indicator_, use_unknown_token_, unknown_token_,
+                   split_unknown_characters_,
                    &vocab_map, &subwords, &begin_offset, &end_offset,
                    &num_wordpieces)));
->>>>>>> 2d07bf6e
 
       // Record the row splits.
       switch (row_partition_type_) {
